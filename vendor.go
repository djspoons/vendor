package main

import (
	"bufio"
	"bytes"
	"encoding/json"
	"flag"
	"fmt"
	"io"
	"log"
	"os"
	"os/exec"
	"path/filepath"
	"sort"
	"strings"
)

var (
	logfile = flag.String("log", "vendor-log", "file `name` for list of commit ids")
)

type Package struct {
	Dir           string // directory containing package sources
	ImportPath    string // import path of package in dir
	ImportComment string // path in import comment on package statement
	Name          string // package name
	Doc           string // package documentation string
	Target        string // install path
	Shlib         string // the shared library that contains this package (only set when -linkshared)
	Goroot        bool   // is this package in the Go root?
	Standard      bool   // is this package part of the standard Go library?
	Stale         bool   // would 'go install' do anything for this package?
	Root          string // Go root or Go path dir containing this package

	// Source files
	GoFiles        []string // .go source files (excluding CgoFiles, TestGoFiles, XTestGoFiles)
	CgoFiles       []string // .go sources files that import "C"
	IgnoredGoFiles []string // .go sources ignored due to build constraints
	CFiles         []string // .c source files
	CXXFiles       []string // .cc, .cxx and .cpp source files
	MFiles         []string // .m source files
	HFiles         []string // .h, .hh, .hpp and .hxx source files
	SFiles         []string // .s source files
	SwigFiles      []string // .swig files
	SwigCXXFiles   []string // .swigcxx files
	SysoFiles      []string // .syso object files to add to archive

	// Cgo directives
	CgoCFLAGS    []string // cgo: flags for C compiler
	CgoCPPFLAGS  []string // cgo: flags for C preprocessor
	CgoCXXFLAGS  []string // cgo: flags for C++ compiler
	CgoLDFLAGS   []string // cgo: flags for linker
	CgoPkgConfig []string // cgo: pkg-config names

	// Dependency information
	Imports []string // import paths used by this package
	Deps    []string // all (recursively) imported dependencies

	// Error information
	Incomplete bool            // this package or a dependency has an error
	Error      *PackageError   // error loading package
	DepsErrors []*PackageError // errors loading dependencies

	TestGoFiles  []string // _test.go files in package
	TestImports  []string // imports from TestGoFiles
	XTestGoFiles []string // _test.go files outside package
	XTestImports []string // imports from XTestGoFiles
}

type PackageError struct {
	ImportStack []string // shortest path from package named on command line to this one
	Pos         string   // position of error (if present, file:line:col)
	Err         string   // the error itself
}

func main() {
	log.SetFlags(0)
	log.SetPrefix("vendor: ")

	flag.Parse()

	copied := false
	filemode := os.FileMode(0644)
	info, err := os.Stat("vendor")
	// If the 'vendor' directory doesn't exist, make it.  If it does
	// exist, copy the read-write bits from its mode.
	if err != nil {
		if !os.IsNotExist(err) {
			log.Fatalf("error calling stat on vendor dir: %v", err)
		}
		if err = os.Mkdir("vendor", 0755); err != nil {
			log.Fatalf("error creating vendor dir: %v", err)
		}
		filemode = os.FileMode(0644)
		defer func() {
			if !copied {
				// Remove the newly created dir if we didn't need it.
				os.Remove("vendor")
			}
		}()
	} else {
		// Copy the permission bits, except for the execute ones.
		filemode = info.Mode() & os.ModePerm &^ 0111
		// Revert to its original mode after copying...
		defer os.Chmod("vendor", info.Mode())
		// ...but temporarily make 'vendor' writable.
		os.Chmod("vendor", 0755)
	}

	copied = vendor(flag.Args(), true, filemode)

	reportExtVendoredDep()
	err = reportManifest(*logfile)
	if err != nil {
		log.Print(err)
	}
}

var extVendoredDeps map[string]bool

func noteExtVendoredDep(p *Package) {
	if extVendoredDeps == nil {
		extVendoredDeps = make(map[string]bool)
	}
	path := p.ImportPath
	if extVendoredDeps[path] {
		return
	}
	extVendoredDeps[path] = true
}

func reportExtVendoredDep() {
	for k, _ := range extVendoredDeps {
		_, err := os.Stat(filepath.Join(getwd(), "vendor", k))
		if err != nil {
			if os.IsNotExist(err) {
				fmt.Println(k)
				continue
			}
			log.Fatal(err)
		}
	}
}

var manifest = map[string]*Package{}

func noteManifest(p *Package) {
	manifest[p.ImportPath] = p
}

func reportManifest(name string) error {
	var imps []string
	for imp := range manifest {
		imps = append(imps, imp)
	}
	sort.Strings(imps)
	f, err := os.OpenFile(name, os.O_RDWR|os.O_CREATE|os.O_APPEND, 0666)
	if err != nil {
		return err
	}
	w := bufio.NewWriter(f)
	for _, imp := range imps {
		commit, err := commitHash(manifest[imp].Dir)
		fmt.Fprintf(w, "%s\t%s\n", commit, imp)
		if err != nil {
			log.Printf("%s: commit hash: %v", imp, err)
		}
	}
	return w.Flush()
}

func vendor(names []string, andDeps bool, filemode os.FileMode) bool {
	ps, err := listPackages(names)
	if err != nil {
		log.Fatalf("error encountered listing packages: %v", err)
	}
	copied := false
	for _, p := range ps {
		if p.Error != nil {
			log.Printf("encountered package error: %v", p.Error.Err)
			continue
		}
		if p.Standard {
			continue
		}
		if isVendored(p) {
			if !isLocal(p) {
				noteExtVendoredDep(p)
			}
			continue
		}
		if !isLocal(p) {
			if err := copyPackage(p, filemode); err != nil {
				log.Printf("error copying package %s: %v", p.ImportPath, err)
				continue
			}
			noteManifest(p)
			copied = true
		}
		if andDeps {
<<<<<<< HEAD
			vendor(append(p.Deps, p.TestImports...), false)
=======
			copied = vendor(p.Deps, false, filemode) || copied
>>>>>>> a92a3613
		}
	}
	return copied
}

func isVendored(p *Package) bool {
	return strings.Contains(p.ImportPath, "/vendor/")
}

var cwd string

func getwd() string {
	if cwd == "" {
		var err error
		cwd, err = os.Getwd()
		if err != nil {
			log.Fatalf("error getting current directory: %v", err)
		}
	}
	return cwd
}

func isLocal(d *Package) bool {
	return strings.HasPrefix(d.Dir, getwd())
}

// listPackages returns all packages in name
func listPackages(names []string) ([]*Package, error) {
	args := append([]string{"list", "-json"}, names...)
	cmd := exec.Command("go", args...)
	cmd.Stderr = os.Stderr
	stdout, err := cmd.StdoutPipe()
	if err != nil {
		return nil, err
	}
	if err := cmd.Start(); err != nil {
		return nil, err
	}
	d := json.NewDecoder(stdout)
	var ps []*Package
	for {
		p := new(Package)
		err := d.Decode(p)
		if err == io.EOF {
			break
		}
		if err != nil {
			return nil, err
		}
		ps = append(ps, p)
	}
	if err := cmd.Wait(); err != nil {
		return nil, err
	}
	return ps, nil
}

// copyPackage copies files from p to the vendor directory. Files will be
// created with the given mode.
func copyPackage(p *Package, filemode os.FileMode) error {
	vdir := filepath.Join("vendor", p.ImportPath)
	// Make directories with a permissive mode.
	if err := os.MkdirAll(vdir, 0755); err != nil {
		return err
	}

	files := flatten(
		p.GoFiles,
		p.CgoFiles,
		p.IgnoredGoFiles,
		p.CFiles,
		p.CXXFiles,
		p.MFiles,
		p.HFiles,
		p.SFiles,
		p.SwigFiles,
		p.SwigCXXFiles,
		p.SysoFiles,
	)

	for _, fname := range files {
		if err := copyFile(
			filepath.Join(vdir, fname),
			filepath.Join(p.Dir, fname),
			filemode,
		); err != nil {
			return err
		}
	}
	return nil
}

func copyFile(dstpath, srcpath string, filemode os.FileMode) error {
	// Since we might have made files read-only on a previous run, try to
	// remove them before calling Create.
	err := os.Remove(dstpath)
	if err != nil && !os.IsNotExist(err) {
		return err
	}
	dst, err := os.Create(dstpath)
	if err != nil {
		return err
	}
	defer dst.Close()
	src, err := os.Open(srcpath)
	if err != nil {
		return err
	}
	// chmod after close
	defer func() {
		if err := os.Chmod(dstpath, filemode); err != nil {
			log.Print(err)
		}
	}()
	defer src.Close()
	_, err = io.Copy(dst, src)
	return err
}

func commitHash(dir string) (string, error) {
	// TODO: work with hg, bzr
	cmd := exec.Command("git", "rev-parse", "HEAD")
	cmd.Dir = dir
	cmd.Stderr = os.Stderr
	out, err := cmd.Output()
	if err != nil {
		return "unknown", err
	}
	commit := string(bytes.TrimSpace(out))
	if !isClean(dir) {
		commit += " (dirty)"
	}
	return commit, nil
}

func isClean(dir string) bool {
	cmd := exec.Command("git", "diff-index", "--quiet", "HEAD")
	cmd.Dir = dir
	return cmd.Run() == nil
}

func flatten(sss ...[]string) (ss []string) {
	for _, v := range sss {
		ss = append(ss, v...)
	}
	return
}<|MERGE_RESOLUTION|>--- conflicted
+++ resolved
@@ -198,11 +198,7 @@
 			copied = true
 		}
 		if andDeps {
-<<<<<<< HEAD
-			vendor(append(p.Deps, p.TestImports...), false)
-=======
-			copied = vendor(p.Deps, false, filemode) || copied
->>>>>>> a92a3613
+			copied = vendor(append(p.Deps, p.TestImports...), false, filemode) || copied
 		}
 	}
 	return copied
